--- conflicted
+++ resolved
@@ -6,20 +6,12 @@
   <h1 class="title">Tools</h1>
   <div class="tabs logtabs" style="margin-top: 20px;">
     <ul>
-<<<<<<< HEAD
-      <!-- <li class="{% if page == 'query' %}is-active{% endif %}"><a href="query">DICOM Query</a></li> -->
+      <li class="{% if tab == 'query' %}is-active{% endif %}"><a href="query">DICOM Query</a></li>
       {% if is_admin %}
-      <li class="{% if tab == 'tests' %}is-active{% endif %}"><a href="tests">Self-Test</a></li>
-      {% endif %}
-      <!-- <li class="{% if page == 'tasks' %}is-active{% endif %}"><a href="tasks">Tasks</a></li> -->
-=======
-      <li class="{% if page == 'query' %}is-active{% endif %}"><a href="query">DICOM Query</a></li>
-      {% if is_admin %}
-      <li class="{% if page == 'tests' %}is-active{% endif %}"><a href="tests">Self-test</a></li>
+      <li class="{% if tab == 'tests' %}is-active{% endif %}"><a href="tests">Self-test</a></li>
       {% endif %}
       <!-- <li class="{% if page == 'tasks' %}is-active{% endif %}"><a href="tasks">Tasks</a></li> -->
 
->>>>>>> 6dee9c6a
     </ul>
   </div>
   </div>
