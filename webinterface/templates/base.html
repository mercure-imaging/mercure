--- conflicted
+++ resolved
@@ -43,35 +43,18 @@
           <a class="navbar-item {{highlight('homepage')}}" href="/">
             Overview
           </a>
-<<<<<<< HEAD
           <a class="navbar-item {% if page not in ['rules', 'targets','modules', 'users'] %} has-text-grey-light{%endif%}" href="/rules">
             Settings
           </a>
           <a class="navbar-item {{highlight('queue')}}" href="/queue">
             Queue
-=======
-          <a class="navbar-item {{highlight('queue')}}" href="/queue">
-            Queue
-          </a>
-          <a class="navbar-item {% if page not in ['rules', 'targets','modules', 'users'] %} has-text-grey-light{%endif%}" href="/rules">
-            Rules
->>>>>>> 6dee9c6a
           </a>
           {% if is_admin %}
           <a class="navbar-item {{highlight('logs')}}" href="/logs">
             Logs
           </a>
-<<<<<<< HEAD
           <a class="navbar-item {{highlight('tools')}}" href="/tools">
             Tools
-=======
-          {% endif %}
-          <a class="navbar-item {{highlight('dashboards')}}" href="/dashboards">
-            Tools
-          </a>
-          <a class="navbar-item {{highlight('configuration')}}" href="/configuration">
-            Configuration
->>>>>>> 6dee9c6a
           </a>
           {% endif %}
           {% endif %}
@@ -111,25 +94,6 @@
       </div>
     </div>
   </nav>
-<<<<<<< HEAD
-=======
-  {% block extra_nav %} 
-  {% if page in ['rules','targets','modules', 'users'] %}
-  <section>
-    <div class="container tabs">
-        <ul>
-          <li class="{% if page == 'rules' %}is-active{% endif %}"><a href="/rules">Rules</a></li>
-          <li class="{% if page == 'targets' %}is-active{% endif %}"><a href="/targets">Targets</a></li>
-          <li class="{% if page == 'modules' %}is-active{% endif %}"><a href="/modules">Modules</a></li>
-          {% if is_admin %}
-            <li class="{% if page == 'users' %}is-active{% endif %}"><a href="/users">Users</a></li>
-          {% endif %}
-        </ul>
-      </div>
-    </section>
-    {% endif %}
-  {% endblock %}
->>>>>>> 6dee9c6a
 
   <section class="section" style="flex: 1;">
   {% block extra_nav %} 
@@ -171,11 +135,7 @@
   <script type="module">
     import { JSONEditor } from "{{ url_for('static', path='/js/svelte-jsoneditor.js') }}"
 
-<<<<<<< HEAD
     function paginate(cards, items_per_page=12) {
-=======
-    function paginate(cards, items_per_page=10) {
->>>>>>> 6dee9c6a
         const paginationList = document.getElementById('paginationList');
         const searchInput = document.getElementById('searchInput');
         searchInput.value = '';
