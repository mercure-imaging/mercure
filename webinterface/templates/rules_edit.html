{% extends "base.html" %}

{% block title %}Rules{% endblock %}
{% block extra_head %}
<script type="text/javascript" src="{{ url_for('static', path='/js/bulma-quickview.min.js') }}"></script>
<script type="text/javascript" src="{{ url_for('static', path='/js/dicomParser.min.js') }}"></script>
<script type="text/javascript" src="{{ url_for('static', path='/js/dataDictionary.js') }}"></script>

{% endblock %}
{% block content %}
<main role="main">
    <div class="container">
        <h1 class="title">Edit Rule - {{rule}}</h1>

        <div class="notification is-danger" id="erroralert" style="display: none;">
            <i class="fas fa-bug"></i>&nbsp;&nbsp;Error in configuration detected. Please check input fields for correct
            syntax.
        </div>

        <div class="tabs is-centered is-toggle is-toggle-rounded" style="margin-top: 30px;" id="tabs">
            <ul>
                <li data-tab="filtering" class="is-active">
                    <a>
                        <span class="icon"><i class="fas fa-filter"></i></span>
                        <span>Filtering</span>
                    </a>
                </li>
                <li data-tab="processing">
                    <a>
                        <span class="icon"><i class="fa fa-microchip"></i></span>
                        <span>Processing</span>
                    </a>
                </li>
                <li data-tab="routing">
                    <a>
                        <span class="icon"><i class="fa fa-directions"></i></span>
                        <span>Routing</span>
                    </a>
                </li>
                <li data-tab="notification">
                    <a>
                        <span class="icon"><i class="fa fa-bullhorn"></i></span>
                        <span>Notification</span>
                    </a>
                </li>
                <li data-tab="information">
                    <a>
                        <span class="icon"><i class="fa fa-info-circle"></i></span>
                        <span>Information</span>
                    </a>
                </li>
            </ul>
        </div>

        <form method="post" onsubmit="return validate()">
            <div id="tab-content">
                <div class="panel is-active" data-content="filtering">
                    <div class="field">
                        <label class="label">Selection Rule</label>
                        <div class="field has-addons">
                            <div class="control">
                                <button id="toggletestrule" class="button" type="button" onclick="toggleTestRule()" title="Test Rule">
                                    <i class="fas fa-cogs "></i>
                                </button> 
                            </div>
                            <div class="control is-expanded">
                                <textarea rows="1" name="rule" id="rule" class="textarea testinclude" autocomplete='off'
                                    onkeyup="this.value = this.value.replace(/[{}\x22\n]/g, '')" type="text"
                                    placeholder="Routing rule"
                                    style="border-top-left-radius: 0px; border-bottom-left-radius: 0px; padding-top: 5px; padding-bottom: 5px; min-height: 36px; height: 36px;">{{rules[rule]['rule']}}</textarea>
                            </div>
                        </div>
                    </div>
                    <div id="testrule" style="display: none;">
                        <div class="card column is-12" style="margin-left: auto; margin-right:auto; margin-top: 1em; margin-bottom: 1em; padding: 0em;">
                            <header class="card-header has-background-light">
                                <p class="card-header-title">
                                    <i class="fa fa-cogs"></i>&nbsp; Rule Tester
                                </p>
                            </header>                            
                            <div class="card-content">
                                <div class="content">
                                    <div class="container">
                                        <div class="field">
                                            <label class="label">Result:</label>
                                            <div id="testresult" style="height: 3em;"></div>
                                        </div>
                                        <div class="field">
                                            <label class="label">Test Values:</label>
                                            <div class="control">
                                                <textarea class="textarea testinclude" rows="8" placeholder="Testing tags" id="testvalues"
                                                    name="testvalues" spellcheck="false">{{alltags|tojson(indent=4)}}</textarea>
                                            </div>
                                        </div>
                                    </div>

                                    <div class="tile is-ancestor" style="margin-top: 0.5em; user-select: none;">
                                        <div class="tile is-vertical is-12">
                                            <div class="tile" style="min-height: 8em;">
                                                <div class="tile is-parent is-vertical" id="dropZone">
                                                    <article class="tile is-child notification is-light ruletesterdashed">
                                                        <p class="title is-5" style="text-align: center; margin-bottom: 0.5em;"><i class="fas fa-file-upload"></i>&nbsp; Drag &amp; drop DICOM file here</p>
                                                        <p id="dropStatus">&nbsp;</p>
                                                    </article>
                                                </div>
                                            </div>
                                        </div>
                                    </div>

                                    <article id="characterSetWarning" class="message is-warning is-hidden">
                                        <div class="message-header">
                                        <p>Unsupported Character Set</p>
                                        </div>
                                        <div class="message-body">
                                            This testing tool does not support the character set and may behave differently from the rule evaluator on the mercure server.
                                        </div>
                                    </article>
                                    <div class="buttons">
                                        <button class="button is-dark" default autofocus id="evaltestrule" hx-post="/rules/test"
                                            hx-include=".testinclude"  hx-target="#testresult"><i class="fas fa-play"></i>&nbsp;Run Test</button>
                                        <button class="button" type="button" onclick="resetTestRule()"><i class="fas fa-undo-alt"></i>&nbsp;Reset</button>
                                    </div>
                                </div>
                            </div>            
                        </div>
                    </div>
                    <div class="field is-grouped is-grouped-right">
                        <button class="button" type="button" data-show="quickview" data-target="quickviewDefault"
                            style="margin: 0px;">
                            <i class="fas fa-tags"></i>&nbsp;Available Tags
                        </button>
                    </div>

                    <div class="field">
                        <label class="label">Action</label>
                        <div class="select">
                            <div class="control">
                                <select name="action" id="action">
                                    <option value="route" {% if rules[rule]['action']=='route' %}selected{% endif%}>
                                        Routing</option>
                                    <option value="both" {% if rules[rule]['action']=='both' %}selected{% endif%}>
                                        Processing & Routing</option>
                                    <option value="process" {% if rules[rule]['action']=='process' %}selected{% endif%}>
                                        Processing Only</option>
                                    <option value="notification" {% if rules[rule]['action']=='notification'
                                        %}selected{% endif%}>Notification
                                        Only</option>
                                    <option value="discard" {% if rules[rule]['action']=='discard' %}selected{% endif%}>
                                        Force Discard</option>
                                </select>
                            </div>
                        </div>
                    </div>
                    <div class="field">
                        <label class="label">Trigger</label>
                        <div class="select">
                            <div class="control">
                                <select name="action_trigger" id="action_trigger">
                                    <option value="series" {% if rules[rule]['action_trigger']=='series' %}selected{%
                                        endif%}>Completed
                                        Series</option>
                                    <option value="study" {% if rules[rule]['action_trigger']=='study' %}selected{%
                                        endif%}>Completed
                                        Study</option>
                                </select>
                            </div>
                        </div>
                    </div>
                    <div class="field" id="study_trigger_field">
                        <label class="label">Completion Criteria</label>
                        <div class="field has-addons">
                            <div class="select">
                                <select name="study_trigger_condition" id="study_trigger_condition">
                                    <option value="timeout" {% if rules[rule]['study_trigger_condition']=='timeout'
                                        %}selected{% endif%}>Timeout Reached
                                    </option>
                                    <option value="received_series" {% if
                                        rules[rule]['study_trigger_condition']=='received_series' %}selected{% endif%}>
                                        Listed Series Received
                                    </option>
                                </select>
                            </div>
                            <div class="control is-expanded" style="margin-left: 10px;">
                                <div class="field has-addons" id="study_trigger_series_section">
                                    <input name="study_trigger_series" id="study_trigger_series" pattern="[^{}\x22]+" onkeyup="this.value = this.value.replace(/[{}\x22\n]/g, '')"
                                        class="input series_completion_fix" autocomplete='off' type="text"
                                        placeholder="Series required for completion"
                                        value="{{rules[rule]['study_trigger_series']}}">
                                    <button class="button" type="button" onclick="showTestCompletionSeries()" title="Test rule">
                                        <i class="fas fa-spell-check"></i>
                                    </button>
                                </div>
                            </div>
                        </div>
                    </div>
                    <div class="field">
                        <label class="label">Priority</label>
                        <div class="select">
                            <div class="control">
                                <select name="priority" id="priority">
                                    <option value="normal" {% if rules[rule]['priority']=='normal' %}selected{% endif%}>
                                        Normal</option>
                                    <option value="urgent" {% if rules[rule]['priority']=='urgent' %}selected{% endif%}>
                                        Urgent</option>
                                    <option value="offpeak" {% if rules[rule]['priority']=='offpeak' %}selected{%
                                        endif%}>Off-Peak</option>
                                </select>
                            </div>
                        </div>
                    </div>
                    <div class="field" style="margin-top: 40px;">
                        <label class="label">Status</label>
                        <div class="select" style="display: none;">
                            <div class="control">
                                <select name="disabled">
                                    <option value="False" {% if rules[rule]['disabled']=='False' %}selected{% endif%}>
                                        Enabled</option>
                                    <option value="True" {% if rules[rule]['disabled']=='True' %}selected{% endif%}>
                                        Disabled</option>
                                </select>
                            </div>
                        </div>
                    </div>
                    <div class="field">
                        <input id="status_disabled" type="checkbox" name="status_disabled"
                            class="switch is-danger is-rounded" value="True" {% if rules[rule]['disabled']=='True'
                            %}checked="checked" {% endif%}>
                        <label for="status_disabled">Disable Rule</label>
                    </div>
                    <div class="field">
                        <input id="status_fallback" type="checkbox" name="status_fallback"
                            class="switch is-dark is-rounded" value="True" {% if rules[rule]['fallback']=='True'
                            %}checked="checked" {% endif%}>
                        <label for="status_fallback">Fallback Rule</label>
                    </div>
                </div>
                <div class="panel" data-content="processing">
                    <div class="field">
                        <div class="field">
                            <label class="label">Module</label>
                            <div class="select">
                                <div class="control">
                                    <select name="processing_module">
                                        {% for t in modules %}
                                        <option value="{{t}}" {% if rules[rule]['processing_module']==t %}selected{%
                                            endif%}>{{ t }}
                                        </option>
                                        {% endfor %}
                                    </select>
                                </div>
                            </div>
                        </div>
                    </div>
                    <div class="field">
                        <label class="label">Settings</label>
                        <div class="control">
                            <textarea name="processing_settings" id="processing_settings" class="textarea"
                                autocomplete='off' rows="10"
                                placeholder="Rule-specific module settings">{{processing_settings}}</textarea>
                        </div>
                    </div>
                    <div class="field">
                        <label class="label">Data Flow</label>
                        <input id="processing_retain_images" type="checkbox" name="processing_retain_images"
                            class="switch is-rounded is-dark" value="True" {% if
                            rules[rule]['processing_retain_images']=='True' %}checked="checked" {% endif%}>
                        <label for="processing_retain_images">Retain Input Images</label>
                    </div>                    
                </div>
                <div class="panel" data-content="routing">
                    <div class="field">
                        <label class="label">Target</label>
                        <div class="select">
                            <div class="control">
                                <select name="target">
                                    {% for t in targets %}
                                    <option value="{{t}}" {% if rules[rule]['target']==t %}selected{% endif%}>{{ t }}
                                    </option>
                                    {% endfor %}
                                </select>
                            </div>
                        </div>
                        <!--                        
                        <a class="button is-frameless has-tooltip-right has-tooltip-success" data-tooltip="Remove target">
                            <span class="icon is-small">
                            <i class="fas fa-times"></i>
                            </span>
                        </a>
-->
                    </div>
                    <!--
                    <a class="button has-tooltip-right has-tooltip-success" data-tooltip="Add extra target">
                        <span class="icon is-small">
                            <i class="fas fa-plus"></i>
                        </span>
                    </a>
-->
                </div>
                <div class="panel" data-content="notification">
                    <div class="field">
                        <label class="label">Webhook URL</label>
                        <div class="control">
                            <input name="notification_webhook" class="input" autocomplete='off' type="url"
                                pattern="https://.*" placeholder="REST endpoint"
                                value="{{rules[rule]['notification_webhook']}}">
                        </div>
                    </div>
                    <div class="field">
                        <label class="label">Payload</label>
                        <div class="control">
                            <textarea name="notification_payload" id="notification_payload" class="textarea"
                                autocomplete='off'
                                placeholder="Data for body of REST call">{{rules[rule]['notification_payload']}}</textarea>
                        </div>
                    </div>
                    <div class="field is-grouped is-grouped-right">
                        <div class="dropdown is-right">
                            <div class="dropdown-trigger">
                                <button class="button" type="button" aria-haspopup="true" aria-controls="dropdown-menu">
                                    <span><i class="fas fa-code"></i>&nbsp;Insert Template</span>
                                    <span class="icon is-small"><i class="fas fa-angle-down"
                                            aria-hidden="true"></i></span>
                                </button>
                            </div>
                            <div class="dropdown-menu" id="dropdown-menu" role="menu">
                                <div class="dropdown-content">
                                    <a href="#" id="template_slack" class="dropdown-item">
                                        Slack
                                    </a>
                                    <a href="#" id="template_webex" class="dropdown-item">
                                        WebEx Teams
                                    </a>
                                </div>
                            </div>
                        </div>
                    </div>
                    <div class="field">
                        <label class="label">Trigger</label>
                    </div>
                    <div class="field">
                        <input id="notification_trigger_reception" type="checkbox" name="notification_trigger_reception"
                            class="switch is-rounded is-dark" value="True" {% if
                            rules[rule]['notification_trigger_reception']=='True' %}checked="checked" {% endif%}>
                        <label for="notification_trigger_reception">Reception</label>
                    </div>
                    <div class="field">
                        <input id="notification_trigger_completion" type="checkbox"
                            name="notification_trigger_completion" class="switch is-rounded is-dark" value="True" {% if
                            rules[rule]['notification_trigger_completion']=='True' %}checked="checked" {% endif%}>
                        <label for="notification_trigger_completion">Completion</label>
                    </div>
                    <div class="field">
                        <input id="notification_trigger_error" type="checkbox" name="notification_trigger_error"
                            class="switch is-rounded is-dark" value="True" {% if
                            rules[rule]['notification_trigger_error']=='True' %}checked="checked" {% endif%}>
                        <label for="notification_trigger_error">Error</label>
                    </div>
                </div>
                <div class="panel" data-content="information">
                    <div class="field">
                        <label class="label">Comment</label>
                        <div class="control">
                            <textarea name="comment" class="textarea" autocomplete='off' rows="5"
                                placeholder="Rule description">{{rules[rule]['comment']}}</textarea>
                        </div>
                    </div>
                    <div class="field">
                        <label class="label">Contact</label>
                        <div class="control">
                            <input name="contact" class="input" autocomplete='off' type="email"
                                placeholder="Email address" value="{{rules[rule]['contact']}}">
                        </div>
                    </div>
                    <div class="field">
                        <label class="label">Tags</label>
                        <div class="control" style="min-height: 40px;">
                            <input id="tags" name="tags" class="input" type="tags" placeholder="Add tags"
                                value="{{rules[rule]['tags']}}"
                                style="height: 36px !important; font-size: 13.33px !important;">
                        </div>
                    </div>
                </div>
            </div>
            <div class="field">
                <div class="control buttons is-expanded" style="margin-top: 50px;">
                    <button type="submit" class="button is-success" value="default action" id="savebutton">
                        <i class="fas fa-save"></i>&nbsp;Save
                    </button>
                    <a class="button" href="/rules"><i class="fas fa-ban"></i>&nbsp;Cancel</a>
                </div>
            </div>
        </form>
    </div>
</main>

<div class="modal" id="testcompletionseries">
    <div class="modal-background"></div>
    <div class="modal-card" style="width: 768px;">
        <header class="modal-card-head">
            <p class="modal-card-title">Required Series</p>
        </header>
        <section class="modal-card-body">
            <div class="container">
                <div class="field">
                    <label class="label">Example:</label>
                    <div>'Axial T2' and ('Sag T1 GRE' or 'Sag T1 TSE')</div>
                </div>
                <div class="field">
                    <label class="label">Current Value:</label>
                    <div id="testcompletionseriesresult" style="height: 3em;"></div>
                </div>
            </div>
        </section>
        <footer class="modal-card-foot buttons is-centered">
            <button style="display: none;" class="button" id="evaltestcompletionseries" hx-post="/rules/test_completionseries"
                hx-include="#study_trigger_series" hx-target="#testcompletionseriesresult">Test</button>            
            <button class="button" type="button" id="closetestcompletionseries" onclick="closeTestCompletionSeries()">Close</button>
        </footer>
    </div>
</div>

<div id="quickviewDefault" class="quickview">
    <header class="quickview-header quickviewtitle">
        <p class="title">Rule Notation</p>
        <span class="delete" data-dismiss="quickview"></span>
    </header>
    <div class="quickview-body">
        <div class="quickview-block" style="margin-left: 20px; margin-right: 20px; margin-top: 20px;">
            <div class="table-container">
                <label class="label">Examples:</label>
                <table class="table is-fullwidth is-hoverable is-bordered">
                    <tr>
                        <td>(@Modality@ == 'MR') and ('GRASP' in @StudyDescription@)</td>
                    </tr>
                    <tr>
                        <td>(float(@SeriesNumber@) > 100) or (@ScanningSequence@.lower()=='gr')</td>
                    </tr>
                </table>
            </div>
            <div class="table-container">
                <label class="label">Available Tags:</label>
                <table class="table is-fullwidth is-hoverable is-bordered">
                    {% for tag in sortedtags %}
                    <tr>
                        <td><button class="button is-small is-dark" value="@{{tag}}@"
                                onclick="copyTag(this.value)">Copy</button> &nbsp;&nbsp;@{{tag}}@</td>
                    </tr>
                    {% endfor %}
                </table>
            </div>
            <input type="text" id="copyinput" value="test" style="display: none;">
        </div>
    </div>
    <footer class="quickview-footer is-centered buttons">
        <button class="button" type="button" data-dismiss="quickview">Close</button>
    </footer>
</div>

<script>
    function validate() {
        var field = "";
        try {
            if ($('#processing_settings').val() == "") {
                $('#processing_settings').val("{}");
            }
            field = "Processing > Settings";
            JSON.parse($('#processing_settings').val());
            field = "Notification > Payload";
            str = '{' + $('#notification_payload').val() + '}';
            JSON.parse(str);
        } catch (e) {
            $('#erroralert').html('<i class="fas fa-bug"></i>&nbsp;&nbsp;Invalid content in field "' + field + '". Please check for correct syntax.');
            $('#erroralert').show();
            return false;
        }
        return true;
    }

    function toggleTestRule() {
        if($("#testrule").is(":visible")) {
            $("#testrule").hide();
            $("#toggletestrule").removeClass("is-dark");
        }
        else {
            $("#testrule").show();
            $("#toggletestrule").addClass("is-dark");
            $("#evaltestrule").click();
        }      
    }

    function resetTestRule() {
        resetTags = {{alltags|tojson(indent=4)}};
        $('#testvalues').val(JSON.stringify(resetTags, null, '    '));
        $("#dropZone article").removeClass("is-danger").removeClass("is-dark").addClass("ruletesterdashed");
        $("#dropStatus").text("");
        $('#evaltestrule').click()
    }

    function showTestCompletionSeries() {
        $("#testcompletionseries").addClass("is-active");
        $("#evaltestcompletionseries").click();
    }

    function closeTestCompletionSeries() {
        $("#testcompletionseries").removeClass("is-active");
    }

    function copyTag(value) {
        $("#copyinput").val(value);
        $("#copyinput").css("display", "block");

        var copyText = document.getElementById("copyinput");
        copyText.select();
        document.execCommand("copy");

        $("#copyinput").css("display", "none");
    }

    $(function () {
        $('#rule').keypress(function (e) {
            var chr = String.fromCharCode(e.which);
            if ("{}\"".indexOf(chr) >= 0)
                return false;
        });
    });

    $('#rule').on('input', function () {
        $(this).outerHeight(36).outerHeight(this.scrollHeight + 2);
    });

    $(document).ready(function () {
        var quickviews = bulmaQuickview.attach();

        $('#rule').outerHeight($('#rule').prop('scrollHeight') + 2);

        $('#tabs li').on('click', function () {
            var tab = $(this).data('tab');

            $('#tabs li').removeClass('is-active');
            $(this).addClass('is-active');

            $('#tab-content div.panel').removeClass('is-active');
            $('div.panel[data-content="' + tab + '"]').addClass('is-active');
        });

        $('#action').change(function () {
            var action = $(this).children("option:selected").val();

            if (action == 'route') {
                $('#tabs li[data-tab="processing"]').addClass('is-disabled');
                $('#tabs li[data-tab="routing"]').removeClass('is-disabled');
            }
            if (action == 'both') {
                $('#tabs li[data-tab="processing"]').removeClass('is-disabled');
                $('#tabs li[data-tab="routing"]').removeClass('is-disabled');
            }
            if (action == 'process') {
                $('#tabs li[data-tab="processing"]').removeClass('is-disabled');
                $('#tabs li[data-tab="routing"]').addClass('is-disabled');
            }
            if ((action == 'discard') || (action == 'notification')) {
                $('#tabs li[data-tab="processing"]').addClass('is-disabled');
                $('#tabs li[data-tab="routing"]').addClass('is-disabled');
            }
        });

        $('#action_trigger').change(function () {
            var action_trigger = $(this).children("option:selected").val();

            if (action_trigger == 'series') {
                $('#study_trigger_field').hide();
                $('#study_trigger_series').prop('required', false);
            } else {
                $('#study_trigger_field').show();
            }
        });

        $('#study_trigger_condition').change(function () {
            var study_trigger = $(this).children("option:selected").val();

            if (study_trigger == 'timeout') {
                $('#study_trigger_series_section').hide();
                $('#study_trigger_series').prop('required', false);
            } else {
                $('#study_trigger_series_section').show();
                $('#study_trigger_series').prop('required', true);
            }
        });

        $("#action").trigger('change');
        $("#action_trigger").trigger('change');
        $("#study_trigger_condition").trigger('change');

        var dropdown = document.querySelector('.dropdown');
        dropdown.addEventListener('click', function (event) {
            event.stopPropagation();
            dropdown.classList.toggle('is-active');
        });

        $('#template_slack').click(function () {
            $('#notification_payload').val('"text": "Rule @rule@ triggered @event@",\n"channel": "YOUR_CHANNEL_ID"');
        });

        $('#template_webex').click(function () {
            $('#notification_payload').val('"text": "Rule @rule@ triggered @event@"');
        });

        $("#savebutton").click(function(){
            if ($("#action_trigger").val() == 'series') {
                $('#study_trigger_series').prop('required', false);
            }
        });       

        // Obtain a list of the tags that should be read from the DICOM file
        tagsToGet = {{alltags|list|tojson}}

<<<<<<< HEAD
=======
        tagsToGet = {{ alltags|list|tojson }}
                
>>>>>>> 280c5d9b
        function dumpDataSet(dataSet, output)
        {
            function getTag(tag)
            {
                var group = tag.substring(1,5);
                var element = tag.substring(5,9);
                var tagIndex = ("("+group+","+element+")").toUpperCase();
                var attr = TAG_DICT[tagIndex];
                if (typeof(attr) == "undefined") {
                    attr = "";
                }
                return attr;
            }

            try {
                var keys = [];
                for(var propertyName in dataSet.elements) {
                    keys.push(propertyName);
                }
                keys.sort();
                for(var t of tagsToGet){
                    output[t] = ""
                }
                for(var k=0; k < keys.length; k++) {
                    var propertyName = keys[k];
                    var element = dataSet.elements[propertyName];
                    var tag = getTag(element.tag);
                    if (tagsToGet.indexOf(tag.name) >= 0) {
                        output[tag.name] = dataSet.string(propertyName)
                    }
                }
            } catch(err) {
                var ex = {
                    exception: err,
                    output: output
                }
                throw ex;
            }

            for (var tag in tagsToGet) {
                if (!(tagsToGet[tag] in output)) 
                {
                    output[tagsToGet[tag]] = "";
                } else {
                    if (typeof(output[tagsToGet[tag]]) == "undefined")
                    {
                        output[tagsToGet[tag]] = "";
                    }
                }
            }
        }

        function dumpFile(file)
        {
            $("#dropZone article").removeClass("ruletesterdashed")            
            var reader = new FileReader();
            reader.onload = function(k) {
                var arrayBuffer = reader.result;
                // Here we have the file data as an ArrayBuffer.  dicomParser requires as input a Uint8Array so we create that here
                var byteArray = new Uint8Array(arrayBuffer);
                try {
                    dataSet = dicomParser.parseDicom(byteArray, {"untilTag": "x7fe00010"});
                    output = {}
                    dumpDataSet(dataSet,output)
                    // Inform user if the DICOM uses an unsupported character set (the JS library is not doing a transformation)
                    if (output["SpecificCharacterSet"] != undefined && output["SpecificCharacterSet"] != "" && output["SpecificCharacterSet"] != "ISO_IR 100" && output["SpecificCharacterSet"] != "ISO_IR 192") {
                        $("#characterSetWarning").removeClass("is-hidden")
                    } else {
                        $("#characterSetWarning").addClass("is-hidden")
                    }
                    // Sort the keys alphabetically
                    const orderedOutput = Object.keys(output).sort().reduce(
                        (obj, key) => { 
                            obj[key] = output[key]; 
                            return obj;
                        }, 
                        {}
                    );
                    $("#dropZone article").removeClass("is-danger").addClass("is-dark")
                    $("#dropStatus").text("Loaded tags from DICOM file " + file.name)
                    $('#testvalues').val(JSON.stringify(orderedOutput, null, '    '))
                    $('#evaltestrule').click()
                } catch (e) {
                    $("#dropZone article").addClass("is-danger").removeClass("is-primary").removeClass("is-info")
                    $("#dropStatus").text("Error: " + e)
                    $("#testresult").html('<span class="tag tag has-text-white has-background-grey is-medium ruleresult">Unknown</a>')
                    console.error(e)
                }
            }
            try { 
                reader.readAsArrayBuffer(file);
            } catch (e) {
                $("#dropZone article").addClass("is-danger").removeClass("is-dark")
                $("#dropStatus").text("Error: " + e)
                $("#testresult").html('<span class="tag tag has-text-white has-background-grey is-medium ruleresult">Unknown</a>')
                console.error(e)
            }
        }

        function handleFileSelect(evt) {
            evt.stopPropagation();
            evt.preventDefault();
            $("#dropZone article").css("outline","")
            // Get the FileList object that contains the list of files that were dropped
            var files = evt.dataTransfer.files;

            // this UI is only built for a single file so just dump the first one
            $("#dropStatus").text("Parsing...")
            dumpFile(files[0]);
        }

        function handleDragOver(evt) {
            evt.stopPropagation();
            evt.preventDefault();
            evt.dataTransfer.dropEffect = 'copy'; // Explicitly show this is a copy.
            $("#dropZone article").css("outline","4px dashed #3273dc")
        }

        function handleDragLeave(evt) {
            $("#dropZone article").css("outline","")
        }

        var dropZone = document.getElementById('dropZone');
        dropZone.addEventListener('dragover', handleDragOver, false);
        dropZone.addEventListener('dragleave', handleDragLeave, false);
        dropZone.addEventListener('drop', handleFileSelect, false);
    });
</script>
<script type="text/javascript" src="{{ url_for('static', path='/js/bulma-tagsinput.min.js') }}"></script>
<script>
    bulmaTagsinput.attach();
</script>

{% endblock %}<|MERGE_RESOLUTION|>--- conflicted
+++ resolved
@@ -614,11 +614,6 @@
         // Obtain a list of the tags that should be read from the DICOM file
         tagsToGet = {{alltags|list|tojson}}
 
-<<<<<<< HEAD
-=======
-        tagsToGet = {{ alltags|list|tojson }}
-                
->>>>>>> 280c5d9b
         function dumpDataSet(dataSet, output)
         {
             function getTag(tag)
